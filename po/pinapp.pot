--- conflicted
+++ resolved
@@ -8,11 +8,7 @@
 msgstr ""
 "Project-Id-Version: pinapp\n"
 "Report-Msgid-Bugs-To: \n"
-<<<<<<< HEAD
-"POT-Creation-Date: 2023-09-10 15:12+0300\n"
-=======
 "POT-Creation-Date: 2023-09-24 21:16+0200\n"
->>>>>>> 29e6bb1b
 "PO-Revision-Date: YEAR-MO-DA HO:MI+ZONE\n"
 "Last-Translator: FULL NAME <EMAIL@ADDRESS>\n"
 "Language-Team: LANGUAGE <LL@li.org>\n"
@@ -60,13 +56,8 @@
 
 #: data/io.github.fabrialberio.pinapp.appdata.xml.in:19
 msgid ""
-<<<<<<< HEAD
 "The app is made with Libadwaita and GTK4, with consideration for small-screen "
 "devices"
-=======
-"The app is made with Libadwaita and GTK4, with consideration for small-"
-"screen devices"
->>>>>>> 29e6bb1b
 msgstr ""
 
 #: src/ui/apps_page_dialogs.ui:29
@@ -117,14 +108,6 @@
 msgstr ""
 
 #: src/ui/file_page_dialogs.ui:24 src/ui/file_page_dialogs.ui:35
-<<<<<<< HEAD
-#: src/ui/file_page_dialogs.ui:46 src/ui/file_page_dialogs.ui:75 src/file_page.py:391
-msgid "Cancel"
-msgstr ""
-
-#: src/ui/file_page_dialogs.ui:25 src/ui/file_page.ui:106 src/ui/file_page.ui:126
-#: src/ui/file_page.ui:145
-=======
 #: src/ui/file_page_dialogs.ui:46 src/ui/file_page_dialogs.ui:75
 #: src/file_page.py:391
 msgid "Cancel"
@@ -132,7 +115,6 @@
 
 #: src/ui/file_page_dialogs.ui:25 src/ui/file_page.ui:106
 #: src/ui/file_page.ui:126 src/ui/file_page.ui:145
->>>>>>> 29e6bb1b
 msgid "Add"
 msgstr ""
 
@@ -144,11 +126,7 @@
 msgid "If you unpin an app, your changes will be permanently lost."
 msgstr ""
 
-<<<<<<< HEAD
-#: src/ui/file_page_dialogs.ui:36
-=======
 #: src/ui/file_page_dialogs.ui:36 src/ui/file_page.ui:203
->>>>>>> 29e6bb1b
 msgid "Unpin"
 msgstr ""
 
@@ -157,12 +135,7 @@
 msgstr ""
 
 #: src/ui/file_page_dialogs.ui:42
-<<<<<<< HEAD
 msgid "If you leave without pinning the file, your changes will be permanently lost."
-=======
-msgid ""
-"If you leave without pinning the file, your changes will be permanently lost."
->>>>>>> 29e6bb1b
 msgstr ""
 
 #: src/ui/file_page_dialogs.ui:47
@@ -173,11 +146,7 @@
 msgid "Pin"
 msgstr ""
 
-<<<<<<< HEAD
-#: src/ui/file_page_dialogs.ui:54
-=======
 #: src/ui/file_page_dialogs.ui:54 src/ui/file_page.ui:208
->>>>>>> 29e6bb1b
 msgid "Rename file"
 msgstr ""
 
@@ -213,13 +182,10 @@
 msgid "Error opening file"
 msgstr ""
 
-<<<<<<< HEAD
-=======
 #: src/ui/file_page.ui:213
 msgid "Duplicate file"
 msgstr ""
 
->>>>>>> 29e6bb1b
 #: src/ui/window.ui:38 src/apps_page.py:164
 msgid "Add new app"
 msgstr ""
